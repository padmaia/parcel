const assert = require('assert');
const fs = require('@parcel/fs');
const path = require('path');
<<<<<<< HEAD
const {bundle, bundler, run, assertBundles, deferred} = require('./utils');
const {mkdirp} = require('@parcel/fs');
=======
const {
  bundle,
  bundler,
  run,
  assertBundleTree,
  deferred,
  ncp
} = require('@parcel/test-utils');
const {mkdirp} = require('@parcel/fs');
const {symlinkPrivilegeWarning} = require('@parcel/test-utils');
const {symlinkSync} = require('fs');
>>>>>>> 636bb50b

describe('javascript', function() {
  it('should produce a basic JS bundle with CommonJS requires', async function() {
    let b = await bundle(
      path.join(__dirname, '/integration/commonjs/index.js')
    );

    // assert.equal(b.assets.size, 8);
    // assert.equal(b.childBundles.size, 1);

    let output = await run(b);
    assert.equal(typeof output, 'function');
    assert.equal(output(), 3);
  });

  it('should produce a basic JS bundle with ES6 imports', async function() {
    let b = await bundle(path.join(__dirname, '/integration/es6/index.js'));

    // assert.equal(b.assets.size, 8);
    // assert.equal(b.childBundles.size, 1);

    let output = await run(b);
    assert.equal(typeof output, 'object');
    assert.equal(typeof output.default, 'function');
    assert.equal(output.default(), 3);
  });

<<<<<<< HEAD
=======
  it('should produce a basic JS bundle using Babel 6', async function() {
    let b = await bundle(
      __dirname + '/integration/babel-6-compatibility/index.js'
    );

    let output = await run(b);
    assert.equal(typeof output, 'object');
    assert.equal(typeof output.default, 'function');
    assert.equal(output.default(), 3);
  });

  it('should not autoinstall if PARCEL_AUTOINSTALL is set to false', async function() {
    const inputDir = path.join(
      __dirname,
      '/integration/dont-autoinstall-if-env-var-is-false/'
    );
    try {
      let a = await bundle(path.resolve(inputDir, './index.js'));
      await run(a);
    } catch (e) {
      let pkg = await fs.readFile(
        path.resolve(inputDir, 'package.json'),
        'utf8'
      );
      const pkgName = 'lodash';
      pkg = JSON.parse(pkg);
      assert(pkgName in pkg.dependencies === false);
      assert(e.message.includes("Cannot resolve dependency 'lodash'"));
    }

    delete process.env.PARCEL_AUTOINSTALL;
  });

  it('should auto install babel-core v6', async function() {
    let originalPkg = await fs.readFile(
      __dirname + '/integration/babel-6-autoinstall/package.json'
    );
    let b = await bundle(
      __dirname + '/integration/babel-6-autoinstall/index.js'
    );

    let output = await run(b);
    assert.equal(typeof output, 'object');
    assert.equal(typeof output.default, 'function');
    assert.equal(output.default(), 3);

    let pkg = await fs.readFile(
      __dirname + '/integration/babel-6-autoinstall/package.json'
    );
    assert(JSON.parse(pkg).devDependencies['babel-core']);
    await fs.writeFile(
      __dirname + '/integration/babel-6-autoinstall/package.json',
      originalPkg
    );
  });

  it('should auto install @babel/core v7', async function() {
    let originalPkg = await fs.readFile(
      __dirname + '/integration/babel-7-autoinstall/package.json'
    );
    let b = await bundle(
      __dirname + '/integration/babel-7-autoinstall/index.js'
    );

    let output = await run(b);
    assert.equal(typeof output, 'object');
    assert.equal(typeof output.default, 'function');
    assert.equal(output.default(), 3);

    let pkg = await fs.readFile(
      __dirname + '/integration/babel-7-autoinstall/package.json'
    );
    assert(JSON.parse(pkg).devDependencies['@babel/core']);
    await fs.writeFile(
      __dirname + '/integration/babel-7-autoinstall/package.json',
      originalPkg
    );
  });

  it('should auto install babel plugins', async function() {
    let originalPkg = await fs.readFile(
      __dirname + '/integration/babel-plugin-autoinstall/package.json'
    );
    let b = await bundle(
      __dirname + '/integration/babel-plugin-autoinstall/index.js'
    );

    let output = await run(b);
    assert.equal(typeof output, 'object');
    assert.equal(typeof output.default, 'function');
    assert.equal(output.default(), 3);

    let pkg = await fs.readFile(
      __dirname + '/integration/babel-plugin-autoinstall/package.json'
    );
    assert(JSON.parse(pkg).devDependencies['@babel/core']);
    assert(
      JSON.parse(pkg).devDependencies['@babel/plugin-proposal-class-properties']
    );
    await fs.writeFile(
      __dirname + '/integration/babel-plugin-autoinstall/package.json',
      originalPkg
    );
  });

>>>>>>> 636bb50b
  it('should produce a basic JS bundle with object rest spread support', async function() {
    let b = await bundle(
      path.join(
        __dirname,
        '/integration/object-rest-spread/object-rest-spread.js'
      )
    );

    // assert.equal(b.assets.size, 1);

    let output = await run(b);
    assert.equal(typeof output, 'object');
    assert.equal(typeof output.default, 'function');

    let res = output.default();
    assert.equal(res.y, 'a');
    assert.deepEqual(res.z, {y: 'a', b: 'b'});
    assert.deepEqual(res.ys, {b: 'b'});
  });

  it('should bundle node_modules for a browser environment', async function() {
    let b = await bundle(
      path.join(__dirname, '/integration/node_require_browser/main.js')
    );

    await assertBundles(b, [
      {
        name: 'main.js',
        assets: ['main.js', 'local.js', 'index.js']
      }
    ]);

    let output = await run(b);
    assert.equal(typeof output, 'function');
    assert.equal(output(), 3);
  });

  it('should not bundle node_modules for a node environment', async function() {
    let b = await bundle(
      path.join(__dirname, '/integration/node_require/main.js')
    );

    await assertBundles(b, [
      {
        name: 'main.js',
        assets: ['main.js', 'local.js']
      }
    ]);

    await mkdirp('dist/node_modules/testmodule');
    await fs.writeFile(
      'dist/node_modules/testmodule/index.js',
      'exports.a = 5;'
    );

    let output = await run(b);
    assert.equal(typeof output, 'function');
    assert.equal(output(), 7);
  });

  it.skip('should not bundle node_modules on --target=electron', async function() {
    let b = await bundle(
      path.join(__dirname, '/integration/node_require/main.js'),
      {
        target: 'electron'
      }
    );

    await assertBundles(b, {
      name: 'main.js',
      assets: ['main.js', 'local.js']
    });

    await mkdirp('dist/node_modules/testmodule');
    await fs.writeFile(
      'dist/node_modules/testmodule/index.js',
      'exports.a = 5;'
    );

    let output = await run(b);
    assert.equal(typeof output, 'function');
    assert.equal(output(), 7);
  });

  it('should bundle node_modules for a node environment if includeNodeModules is specified', async function() {
    let b = await bundle(
      path.join(__dirname, '/integration/include_node_modules/main.js')
    );

    await assertBundles(b, [
      {
        name: 'main.js',
        assets: ['main.js', 'local.js', 'index.js']
      }
    ]);

    let output = await run(b);
    assert.equal(typeof output, 'function');
    assert.equal(output(), 3);
  });

  it.skip('should bundle node_modules on --target=electron and --bundle-node-modules', async function() {
    let b = await bundle(
      path.join(__dirname, '/integration/node_require/main.js'),
      {
        target: 'electron',
        bundleNodeModules: true
      }
    );

    await assertBundles(b, {
      name: 'main.js',
      assets: ['main.js', 'local.js', 'index.js']
    });

    let output = await run(b);
    assert.equal(typeof output, 'function');
    assert.equal(output(), 3);
  });

  it('should produce a JS bundle with default exports and no imports', async function() {
    let b = await bundle(
      path.join(__dirname, '/integration/es6-default-only/index.js')
    );

    // assert.equal(b.assets.size, 1);
    // assert.equal(b.childBundles.size, 1);

    let output = await run(b);
    assert.equal(typeof output, 'object');
    assert.equal(typeof output.default, 'function');
    assert.equal(output.default(), 3);
  });

  it('should split bundles when a dynamic import is used a browser environment', async function() {
    let b = await bundle(path.join(__dirname, '/integration/dynamic/index.js'));

    await assertBundles(b, [
      {
        name: 'index.js',
        assets: [
          'index.js',
          'bundle-loader.js',
          'bundle-url.js',
          'js-loader.js',
          'JSRuntime.js'
        ]
      },
      {
        assets: ['local.js']
      }
    ]);

    let output = await run(b);
    assert.equal(typeof output, 'function');
    assert.equal(await output(), 3);
  });

  it('should split bundles when a dynamic import is used with a node environment', async function() {
    let b = await bundle(
      path.join(__dirname, '/integration/dynamic-node/index.js')
    );

    await assertBundles(b, [
      {
        name: 'index.js',
        assets: [
          'index.js',
          'bundle-loader.js',
          'bundle-url.js',
          'js-loader.js',
          'JSRuntime.js'
        ]
      },
      {
        assets: ['local.js']
      }
    ]);

    let output = await run(b);
    assert.equal(typeof output, 'function');
    assert.equal(await output(), 3);
  });

  it.skip('should load dynamic bundle when entry is in a subdirectory', async function() {
    let bu = await bundler(
      path.join(
        __dirname,
        '/integration/dynamic-subdirectory/subdirectory/index.js'
      ),
      {
        target: 'browser'
      }
    );
    // Set the rootDir to make sure subdirectory is preserved
    bu.options.rootDir = path.join(
      __dirname,
      '/integration/dynamic-subdirectory'
    );
    let b = await bu.bundle();
    let output = await run(b);
    assert.equal(typeof output, 'function');
    assert.equal(await output(), 3);
  });

  it('Should not run parcel over external modules', async function() {
    let b = await bundle(
      path.join(__dirname, '/integration/dynamic-external/index.js')
    );

    await assertBundles(b, [
      {
        name: 'index.js',
        assets: ['index.js']
      }
    ]);
  });

  it('should support bundling workers', async function() {
    let b = await bundle(path.join(__dirname, '/integration/workers/index.js'));

    await assertBundles(b, [
      {
        name: 'index.js',
        assets: ['index.js', 'common.js', 'worker-client.js', 'feature.js']
      },
      {
        assets: ['service-worker.js']
      },
      {
        assets: ['shared-worker.js']
      },
      {
        assets: ['worker.js', 'common.js']
      }
    ]);
  });

  it('should support bundling workers with different order', async function() {
    let b = await bundle(
      path.join(__dirname, '/integration/workers/index-alternative.js')
    );

    assertBundles(b, [
      {
        name: 'index-alternative.js',
        assets: [
          'index-alternative.js',
          'common.js',
          'worker-client.js',
          'feature.js'
        ]
      },
      {
        assets: ['service-worker.js']
      },
      {
        assets: ['shared-worker.js']
      },
      {
        assets: ['worker.js', 'common.js']
      }
    ]);
  });

  it('should support bundling service-workers', async function() {
    let b = await bundle(
      path.join(__dirname, '/integration/service-worker/a/index.js')
    );

    await assertBundles(b, [
      {
        name: 'index.js',
        assets: ['index.js', 'index.js']
      },
      {
        assets: ['worker-nested.js']
      },
      {
        assets: ['worker-outside.js']
      }
    ]);
  });

  it('should support bundling workers with circular dependencies', async function() {
    let b = await bundle(
      path.join(__dirname, '/integration/worker-circular/index.js')
    );

    await assertBundles(b, [
      {
        name: 'index.js',
        assets: ['index.js']
      },
      {
        assets: ['worker.js', 'worker-dep.js']
      }
    ]);
  });

  it.skip('should support bundling in workers with other loaders', async function() {
    let b = await bundle(
      path.join(__dirname, '/integration/workers-with-other-loaders/index.js')
    );

    await assertBundles(b, {
      name: 'index.js',
      assets: [
        'index.js',
        'worker-client.js',
        'bundle-loader.js',
        'bundle-url.js',
        'js-loader.js',
        'wasm-loader.js'
      ],
      childBundles: [
        {
          type: 'wasm',
          assets: ['add.wasm'],
          childBundles: []
        },
        {
          type: 'map'
        },
        {
          assets: [
            'worker.js',
            'bundle-loader.js',
            'bundle-url.js',
            'wasm-loader.js'
          ],
          childBundles: [
            {
              type: 'map'
            }
          ]
        }
      ]
    });
  });

  it.skip('should dynamic import files which import raw files', async function() {
    let b = await bundle(
      path.join(__dirname, '/integration/dynamic-references-raw/index.js')
    );

    await assertBundles(b, {
      name: 'index.js',
      assets: ['index.js', 'bundle-loader.js', 'bundle-url.js', 'js-loader.js'],
      childBundles: [
        {
          type: 'map'
        },
        {
          assets: ['local.js', 'test.txt'],
          childBundles: [
            {
              type: 'map'
            },
            {
              assets: ['test.txt']
            }
          ]
        }
      ]
    });

    let output = await run(b);
    assert.equal(typeof output, 'function');
    assert.equal(await output(), 3);
  });

  it('should return all exports as an object when using ES modules', async function() {
    let b = await bundle(
      path.join(__dirname, '/integration/dynamic-esm/index.js')
    );

    await assertBundles(b, [
      {
        name: 'index.js',
        assets: [
          'index.js',
          'bundle-loader.js',
          'bundle-url.js',
          'js-loader.js',
          'JSRuntime.js'
        ]
      },
      {
        assets: ['local.js']
      }
    ]);

    let output = (await run(b)).default;
    assert.equal(typeof output, 'function');
    assert.equal(await output(), 3);
  });

  it('should duplicate small modules across multiple bundles', async function() {
    let b = await bundle(
      path.join(__dirname, '/integration/dynamic-common-small/index.js')
    );

    await assertBundles(b, [
      {
        assets: ['a.js', 'common.js', 'common-dep.js']
      },
      {
        assets: ['b.js', 'common.js', 'common-dep.js']
      },
      {
        name: 'index.js',
        assets: [
          'index.js',
          'bundle-loader.js',
          'bundle-url.js',
          'js-loader.js',
          'JSRuntime.js',
          'JSRuntime.js'
        ]
      }
    ]);

    let output = await run(b);
    assert.equal(typeof output, 'function');
    assert.equal(await output(), 7);
  });

  it('should create a separate bundle for large modules shared between bundles', async function() {
    let b = await bundle(
      path.join(__dirname, '/integration/dynamic-common-large/index.js')
    );

    await assertBundles(b, [
      {
        assets: ['a.js']
      },
      {
        assets: ['b.js']
      },
      {
        name: 'index.js',
        assets: [
          'index.js',
          'bundle-loader.js',
          'bundle-url.js',
          'js-loader.js',
          'JSRuntime.js',
          'JSRuntime.js'
        ]
      },
      {
        assets: ['common.js', 'lodash.js']
      }
    ]);

    let output = await run(b);
    assert.equal(typeof output, 'function');
    assert.equal(await output(), 7);
  });

  it('should not duplicate a module which is already in a parent bundle', async function() {
    let b = await bundle(
      path.join(__dirname, '/integration/dynamic-hoist-dup/index.js')
    );

    await assertBundles(b, [
      {
        name: 'index.js',
        assets: [
          'index.js',
          'common.js',
          'bundle-loader.js',
          'bundle-url.js',
          'js-loader.js',
          'JSRuntime.js'
        ]
      },
      {
        assets: ['a.js']
      }
    ]);

    let output = await run(b);
    assert.equal(typeof output, 'function');
    assert.equal(await output(), 5);
  });

  it('should support shared modules with async imports', async function() {
    let b = await bundle(
      path.join(__dirname, '/integration/dynamic-hoist-deep/index.js')
    );

    await assertBundles(b, [
      {
        name: 'index.js',
        assets: [
          'index.js',
          'bundle-loader.js',
          'bundle-url.js',
          'js-loader.js',
          'JSRuntime.js',
          'JSRuntime.js'
        ]
      },
      {
        assets: ['a.js', 'c.js', 'JSRuntime.js']
      },
      {
        assets: ['b.js', 'c.js', 'JSRuntime.js']
      },
      {
        assets: ['1.js']
      }
    ]);

    let output = await run(b);
    assert.deepEqual(output, {default: {asdf: 1}});
  });

  it.skip('should support requiring JSON files', async function() {
    let b = await bundle(path.join(__dirname, '/integration/json/index.js'));

    await assertBundles(b, {
      name: 'index.js',
      assets: ['index.js', 'local.json'],
      childBundles: [
        {
          type: 'map'
        }
      ]
    });

    let output = await run(b);
    assert.equal(typeof output, 'function');
    assert.equal(output(), 3);
  });

  it.skip('should support requiring JSON5 files', async function() {
    let b = await bundle(path.join(__dirname, '/integration/json5/index.js'));

    await assertBundles(b, {
      name: 'index.js',
      assets: ['index.js', 'local.json5'],
      childBundles: [
        {
          type: 'map'
        }
      ]
    });

    let output = await run(b);
    assert.equal(typeof output, 'function');
    assert.equal(output(), 3);
  });

  it.skip('should support importing a URL to a raw asset', async function() {
    let b = await bundle(
      path.join(__dirname, '/integration/import-raw/index.js')
    );

    await assertBundles(b, {
      name: 'index.js',
      assets: ['index.js', 'test.txt'],
      childBundles: [
        {
          type: 'map'
        },
        {
          type: 'txt',
          assets: ['test.txt'],
          childBundles: []
        }
      ]
    });

    let output = await run(b);
    assert.equal(typeof output, 'function');
    assert(/^\/test\.[0-9a-f]+\.txt$/.test(output()));
    assert(await fs.exists(path.join(__dirname, 'dist/', output())));
  });

  it.skip('should minify JS in production mode', async function() {
    let b = await bundle(path.join(__dirname, '/integration/uglify/index.js'), {
      production: true
    });

    let output = await run(b);
    assert.equal(typeof output, 'function');
    assert.equal(output(), 3);

    let js = await fs.readFile('dist/index.js', 'utf8');
    assert(!js.includes('local.a'));
  });

  it.skip('should use uglify config', async function() {
    await bundle(path.join(__dirname, '/integration/uglify-config/index.js'), {
      production: true
    });

    let js = await fs.readFile('dist/index.js', 'utf8');
    assert(!js.includes('console.log'));
    assert(!js.includes('// This is a comment'));
  });

  it('should insert global variables when needed', async function() {
    let b = await bundle(path.join(__dirname, '/integration/globals/index.js'));

    let output = await run(b);
    assert.deepEqual(output(), {
      dir: path.join(__dirname, '/integration/globals'),
      file: path.join(__dirname, '/integration/globals/index.js'),
      buf: Buffer.from('browser').toString('base64'),
      global: true
    });
  });

  it('should handle re-declaration of the global constant', async function() {
    let b = await bundle(
      path.join(__dirname, '/integration/global-redeclare/index.js')
    );

    let output = await run(b);
    assert.deepEqual(output(), false);
  });

  it('should not insert environment variables in node environment', async function() {
    let b = await bundle(
      path.join(__dirname, '/integration/env-node/index.js')
    );

    let output = await run(b);
    assert.ok(output.toString().indexOf('process.env') > -1);
    assert.equal(output(), 'test:test');
  });

  it.skip('should not insert environment variables in electron environment', async function() {
    let b = await bundle(path.join(__dirname, '/integration/env/index.js'), {
      target: 'electron'
    });

    let output = await run(b);
    assert.ok(output.toString().indexOf('process.env') > -1);
    assert.equal(output(), 'test:test');
  });

  it('should insert environment variables in browser environment', async function() {
    let b = await bundle(path.join(__dirname, '/integration/env/index.js'));

    let output = await run(b);
    assert.ok(output.toString().indexOf('process.env') === -1);
    assert.equal(output(), 'test:test');
  });

  it('should insert environment variables from a file', async function() {
    let b = await bundle(
      path.join(__dirname, '/integration/env-file/index.js')
    );

    let output = await run(b);
    assert.equal(output, 'bartest');
  });

<<<<<<< HEAD
  it.skip('should support adding implicit dependencies', async function() {
=======
  it('should replace process.browser on --target=browser', async function() {
    let b = await bundle(
      path.join(__dirname, '/integration/process/index.js'),
      {
        target: 'browser'
      }
    );

    let output = await run(b);
    assert.ok(output.toString().indexOf('process.browser') === -1);
    assert.equal(output(), true);
  });

  it('should not replace process.browser on --target=node', async function() {
    let b = await bundle(
      path.join(__dirname, '/integration/process/index.js'),
      {
        target: 'node'
      }
    );

    let output = await run(b);
    assert.ok(output.toString().indexOf('process.browser') !== -1);
    assert.equal(output(), false);
  });

  it('should not replace process.browser on --target=electron', async function() {
    let b = await bundle(
      path.join(__dirname, '/integration/process/index.js'),
      {
        target: 'electron'
      }
    );

    let output = await run(b);
    assert.ok(output.toString().indexOf('process.browser') !== -1);
    assert.equal(output(), false);
  });

  it('should support adding implicit dependencies', async function() {
>>>>>>> 636bb50b
    let b = await bundle(path.join(__dirname, '/integration/json/index.js'), {
      delegate: {
        getImplicitDependencies(asset) {
          if (asset.basename === 'index.js') {
            return [{name: '../css/index.css'}];
          }
        }
      }
    });

    await assertBundles(b, {
      name: 'index.js',
      assets: ['index.js', 'local.json', 'index.css'],
      childBundles: [
        {
          type: 'css',
          assets: ['index.css']
        },
        {
          type: 'map'
        }
      ]
    });

    let output = await run(b);
    assert.equal(typeof output, 'function');
    assert.equal(output(), 3);
  });

  it.skip('should support requiring YAML files', async function() {
    let b = await bundle(path.join(__dirname, '/integration/yaml/index.js'));

    await assertBundles(b, {
      name: 'index.js',
      assets: ['index.js', 'local.yaml'],
      childBundles: [
        {
          type: 'map'
        }
      ]
    });

    let output = await run(b);
    assert.equal(typeof output, 'function');
    assert.equal(output(), 3);
  });

  it.skip('should support requiring TOML files', async function() {
    let b = await bundle(path.join(__dirname, '/integration/toml/index.js'));

    await assertBundles(b, {
      name: 'index.js',
      assets: ['index.js', 'local.toml'],
      childBundles: [
        {
          type: 'map'
        }
      ]
    });

    let output = await run(b);
    assert.equal(typeof output, 'function');
    assert.equal(output(), 3);
  });

  it.skip('should support requiring CoffeeScript files', async function() {
    let b = await bundle(path.join(__dirname, '/integration/coffee/index.js'));

    await assertBundles(b, {
      name: 'index.js',
      assets: ['index.js', 'local.coffee'],
      childBundles: [
        {
          type: 'map'
        }
      ]
    });

    let output = await run(b);
    assert.equal(typeof output, 'function');
    assert.equal(output(), 3);
  });

  it('should resolve the browser field before main', async function() {
    let b = await bundle(
      path.join(__dirname, '/integration/resolve-entries/browser.js')
    );

    await assertBundles(b, [
      {
        name: 'browser.js',
        assets: ['browser.js', 'browser-module.js']
      }
    ]);

    let output = await run(b);

    assert.equal(typeof output.test, 'function');
    assert.equal(output.test(), 'pkg-browser');
  });

  it.skip('should not resolve the browser field for --target=node', async function() {
    let b = await bundle(
      path.join(__dirname, '/integration/resolve-entries/browser.js'),
      {
        target: 'node'
      }
    );

    await assertBundles(b, {
      name: 'browser.js',
      assets: ['browser.js', 'node-module.js'],
      childBundles: [
        {
          type: 'map'
        }
      ]
    });

    let output = await run(b);

    assert.equal(typeof output.test, 'function');
    assert.equal(output.test(), 'pkg-main');
  });

  it.skip('should resolve advanced browser resolution', async function() {
    let b = await bundle(
      path.join(__dirname, '/integration/resolve-entries/browser-multiple.js')
    );

    await assertBundles(b, {
      name: 'browser-multiple.js',
      assets: [
        'browser-multiple.js',
        'projected-browser.js',
        'browser-entry.js'
      ],
      childBundles: [
        {
          type: 'map'
        }
      ]
    });

    let {test: output} = await run(b);

    assert.equal(typeof output.projected.test, 'function');
    assert.equal(typeof output.entry.test, 'function');
    assert.equal(output.projected.test(), 'pkg-browser-multiple');
    assert.equal(output.entry.test(), 'pkg-browser-multiple browser-entry');
  });

  it.skip('should not resolve advanced browser resolution with --target=node', async function() {
    let b = await bundle(
      path.join(__dirname, '/integration/resolve-entries/browser-multiple.js'),
      {
        target: 'node'
      }
    );

    await assertBundles(b, {
      name: 'browser-multiple.js',
      assets: ['browser-multiple.js', 'node-entry.js', 'projected.js'],
      childBundles: [
        {
          type: 'map'
        }
      ]
    });

    let {test: output} = await run(b);

    assert.equal(typeof output.projected.test, 'function');
    assert.equal(typeof output.entry.test, 'function');
    assert.equal(output.projected.test(), 'pkg-main-multiple');
    assert.equal(output.entry.test(), 'pkg-browser-multiple main-entry');
  });

  it('should resolve the module field before main', async function() {
    let b = await bundle(
      path.join(__dirname, '/integration/resolve-entries/module-field.js')
    );

    await assertBundles(b, [
      {
        name: 'module-field.js',
        assets: ['module-field.js', 'es6.module.js']
      }
    ]);

    let output = await run(b);

    assert.equal(typeof output.test, 'function');
    assert.equal(output.test(), 'pkg-es6-module');
  });

  it('should resolve the module field before main', async function() {
    let b = await bundle(
      path.join(__dirname, '/integration/resolve-entries/both-fields.js')
    );

    await assertBundles(b, [
      {
        name: 'both-fields.js',
        assets: ['both-fields.js', 'es6.module.js']
      }
    ]);

    let output = await run(b);

    assert.equal(typeof output.test, 'function');
    assert.equal(output.test(), 'pkg-es6-module');
  });

  it('should resolve the main field', async function() {
    let b = await bundle(
      path.join(__dirname, '/integration/resolve-entries/main-field.js')
    );

    await assertBundles(b, [
      {
        name: 'main-field.js',
        assets: ['main-field.js', 'main.js']
      }
    ]);

    let output = await run(b);

    assert.equal(typeof output.test, 'function');
    assert.equal(output.test(), 'pkg-main-module');
  });

  it.skip('should minify JSON files', async function() {
    await bundle(path.join(__dirname, '/integration/uglify-json/index.json'), {
      production: true
    });

    let json = await fs.readFile('dist/index.js', 'utf8');
    assert(json.includes('{test:"test"}'));
  });

  it.skip('should minify JSON5 files', async function() {
    await bundle(
      path.join(__dirname, '/integration/uglify-json5/index.json5'),
      {
        production: true
      }
    );

    let json = await fs.readFile('dist/index.js', 'utf8');
    assert(json.includes('{test:"test"}'));
  });

  it.skip('should minify YAML for production', async function() {
    let b = await bundle(path.join(__dirname, '/integration/yaml/index.js'), {
      scopeHoist: false,
      production: true
    });

    let output = await run(b);
    assert.equal(typeof output, 'function');
    assert.equal(output(), 3);

    let json = await fs.readFile('dist/index.js', 'utf8');
    assert(json.includes('{a:1,b:{c:2}}'));
  });

  it.skip('should minify TOML for production', async function() {
    let b = await bundle(path.join(__dirname, '/integration/toml/index.js'), {
      scopeHoist: false,
      production: true
    });

    let output = await run(b);
    assert.equal(typeof output, 'function');
    assert.equal(output(), 3);

    let json = await fs.readFile('dist/index.js', 'utf8');
    assert(json.includes('{a:1,b:{c:2}}'));
  });

<<<<<<< HEAD
=======
  it('should support compiling with babel using .babelrc config', async function() {
    await bundle(path.join(__dirname, '/integration/babel/index.js'));

    let file = await fs.readFile(
      path.join(__dirname, '/dist/index.js'),
      'utf8'
    );
    assert(!file.includes('function Foo'));
    assert(!file.includes('function Bar'));
  });

  it('should compile with babel with default engines if no config', async function() {
    await bundle(path.join(__dirname, '/integration/babel-default/index.js'));

    let file = await fs.readFile(
      path.join(__dirname, '/dist/index.js'),
      'utf8'
    );
    assert(file.includes('function Foo'));
    assert(file.includes('function Bar'));
  });

  it('should support compiling with babel using browserlist', async function() {
    await bundle(
      path.join(__dirname, '/integration/babel-browserslist/index.js')
    );

    let file = await fs.readFile(
      path.join(__dirname, '/dist/index.js'),
      'utf8'
    );
    assert(file.includes('function Foo'));
    assert(file.includes('function Bar'));
  });

  it('should support splitting babel-polyfill using browserlist', async function() {
    await bundle(path.join(__dirname, '/integration/babel-polyfill/index.js'));

    let file = await fs.readFile(
      path.join(__dirname, '/dist/index.js'),
      'utf8'
    );
    assert(file.includes('async function'));
    assert(!file.includes('regenerator'));
  });

  it('should support compiling with babel using browserslist for different environments', async function() {
    async function testBrowserListMultipleEnv(projectBasePath) {
      // Transpiled destructuring, like r = p.prop1, o = p.prop2, a = p.prop3;
      const prodRegExp = /\S+ ?= ?\S+\.prop1,\s*?\S+ ?= ?\S+\.prop2,\s*?\S+ ?= ?\S+\.prop3;/;
      // ES6 Destructuring, like in the source;
      const devRegExp = /const ?{\s*prop1(:.+)?,\s*prop2(:.+)?,\s*prop3(:.+)?\s*} ?= ?.*/;
      let file;
      // Dev build test
      await bundle(path.join(__dirname, projectBasePath, '/index.js'));
      file = await fs.readFile(path.join(__dirname, '/dist/index.js'), 'utf8');
      assert(devRegExp.test(file) === true);
      assert(prodRegExp.test(file) === false);
      // Prod build test
      await bundle(path.join(__dirname, projectBasePath, '/index.js'), {
        minify: false,
        production: true
      });
      file = await fs.readFile(path.join(__dirname, '/dist/index.js'), 'utf8');
      assert(prodRegExp.test(file) === true);
      assert(devRegExp.test(file) === false);
    }

    await testBrowserListMultipleEnv(
      '/integration/babel-browserslist-multiple-env'
    );
    await testBrowserListMultipleEnv(
      '/integration/babel-browserslist-multiple-env-as-string'
    );
  });

  it('should not compile node_modules by default', async function() {
    await bundle(
      path.join(__dirname, '/integration/babel-node-modules/index.js')
    );

    let file = await fs.readFile(
      path.join(__dirname, '/dist/index.js'),
      'utf8'
    );
    assert(/class \S+ \{\}/.test(file));
    assert(file.includes('function Bar'));
  });

  it('should compile node_modules if legacy browserify options are found', async function() {
    await bundle(
      path.join(
        __dirname,
        '/integration/babel-node-modules-browserify/index.js'
      )
    );

    let file = await fs.readFile(
      path.join(__dirname, '/dist/index.js'),
      'utf8'
    );
    assert(file.includes('function Foo'));
    assert(file.includes('function Bar'));
  });

  it('should compile node_modules with browserslist to app target', async function() {
    await bundle(
      path.join(
        __dirname,
        '/integration/babel-node-modules-browserslist/index.js'
      )
    );

    let file = await fs.readFile(
      path.join(__dirname, '/dist/index.js'),
      'utf8'
    );
    assert(file.includes('function Foo'));
    assert(file.includes('function Bar'));
  });

  it('should compile node_modules when symlinked with a source field in package.json', async function() {
    const inputDir = path.join(__dirname, '/input');
    await mkdirp(path.join(inputDir, 'node_modules'));
    await ncp(
      path.join(path.join(__dirname, '/integration/babel-node-modules-source')),
      inputDir
    );

    try {
      // Create the symlink here to prevent cross platform and git issues
      symlinkSync(
        path.join(inputDir, 'packages/foo'),
        path.join(inputDir, 'node_modules/foo'),
        'dir'
      );

      await bundle(inputDir + '/index.js');

      let file = await fs.readFile(
        path.join(__dirname, '/dist/index.js'),
        'utf8'
      );
      assert(file.includes('function Foo'));
      assert(file.includes('function Bar'));
    } catch (e) {
      if (e.perm == 'EPERM') {
        symlinkPrivilegeWarning();
        this.skip();
      }
    }
  });

  it('should not compile node_modules with a source field in package.json when not symlinked', async function() {
    await bundle(
      path.join(
        __dirname,
        '/integration/babel-node-modules-source-unlinked/index.js'
      )
    );

    let file = await fs.readFile(
      path.join(__dirname, '/dist/index.js'),
      'utf8'
    );
    assert(!file.includes('function Foo'));
    assert(file.includes('function Bar'));
  });

  it('should support compiling JSX', async function() {
    await bundle(path.join(__dirname, '/integration/jsx/index.jsx'));

    let file = await fs.readFile(
      path.join(__dirname, '/dist/index.js'),
      'utf8'
    );
    assert(file.includes('React.createElement("div"'));
  });

  it('should support compiling JSX in JS files with React dependency', async function() {
    await bundle(path.join(__dirname, '/integration/jsx-react/index.js'));

    let file = await fs.readFile(
      path.join(__dirname, '/dist/index.js'),
      'utf8'
    );
    assert(file.includes('React.createElement("div"'));
  });

  it('should support compiling JSX in JS files with React dependency even if React is not specified as dependency', async function() {
    let originalPkg = await fs.readFile(
      __dirname + '/integration/jsx-react-no-dep/package.json'
    );

    await bundle(
      path.join(__dirname, '/integration/jsx-react-no-dep/index.js')
    );

    let file = await fs.readFile(
      path.join(__dirname, '/dist/index.js'),
      'utf8'
    );

    assert(file.includes('React.createElement("div"'));

    await fs.writeFile(
      __dirname + '/integration/jsx-react-no-dep/package.json',
      originalPkg
    );
  });

  it('should support compiling JSX in JS files with Preact dependency', async function() {
    await bundle(path.join(__dirname, '/integration/jsx-preact/index.js'));

    let file = await fs.readFile(
      path.join(__dirname, '/dist/index.js'),
      'utf8'
    );
    assert(file.includes('h("div"'));
  });

  it('should support compiling JSX in JS files with Preact dependency even if Preact is not specified as dependency', async function() {
    let originalPkg = await fs.readFile(
      __dirname + '/integration/jsx-preact-no-dep/package.json'
    );

    await bundle(
      path.join(__dirname, '/integration/jsx-preact-no-dep/index.js')
    );

    let file = await fs.readFile(
      path.join(__dirname, '/dist/index.js'),
      'utf8'
    );

    assert(file.includes('h("div"'));

    await fs.writeFile(
      __dirname + '/integration/jsx-preact-no-dep/package.json',
      originalPkg
    );
  });

  it('should support compiling JSX in JS files with Nerv dependency', async function() {
    await bundle(path.join(__dirname, '/integration/jsx-nervjs/index.js'));

    let file = await fs.readFile(
      path.join(__dirname, '/dist/index.js'),
      'utf8'
    );
    assert(file.includes('Nerv.createElement("div"'));
  });

  it('should support compiling JSX in JS files with Nerv dependency even if Nerv is not specified as dependency', async function() {
    let originalPkg = await fs.readFile(
      __dirname + '/integration/jsx-nervjs-no-dep/package.json'
    );

    await bundle(
      path.join(__dirname, '/integration/jsx-nervjs-no-dep/index.js')
    );

    let file = await fs.readFile(
      path.join(__dirname, '/dist/index.js'),
      'utf8'
    );

    assert(file.includes('Nerv.createElement("div"'));

    await fs.writeFile(
      __dirname + '/integration/jsx-nervjs-no-dep/package.json',
      originalPkg
    );
  });

  it('should support compiling JSX in JS files with Hyperapp dependency', async function() {
    await bundle(path.join(__dirname, '/integration/jsx-hyperapp/index.js'));

    let file = await fs.readFile(
      path.join(__dirname, '/dist/index.js'),
      'utf8'
    );

    assert(file.includes('h("div"'));
  });

  it('should support compiling JSX in JS files with Hyperapp dependency even if Hyperapp is not specified as dependency', async function() {
    let originalPkg = await fs.readFile(
      __dirname + '/integration/jsx-hyperapp-no-dep/package.json'
    );

    await bundle(
      path.join(__dirname, '/integration/jsx-hyperapp-no-dep/index.js')
    );

    let file = await fs.readFile(
      path.join(__dirname, '/dist/index.js'),
      'utf8'
    );

    assert(file.includes('h("div"'));

    await fs.writeFile(
      __dirname + '/integration/jsx-hyperapp-no-dep/package.json',
      originalPkg
    );
  });

>>>>>>> 636bb50b
  it('should support optional dependencies in try...catch blocks', async function() {
    let b = await bundle(
      path.join(__dirname, '/integration/optional-dep/index.js')
    );

    await assertBundles(b, [
      {
        name: 'index.js',
        assets: ['index.js']
      }
    ]);

    let output = await run(b);

    let err = new Error('Cannot find module "optional-dep"');
    err.code = 'MODULE_NOT_FOUND';

    assert.deepEqual(output, err);
  });

  it('should support excluding dependencies in falsy branches', async function() {
    let b = await bundle(
      path.join(__dirname, '/integration/falsy-dep/index.js')
    );

    await assertBundles(b, [
      {
        name: 'index.js',
        assets: ['index.js', 'true-alternate.js', 'true-consequent.js']
      }
    ]);

    let output = await run(b);
    assert.equal(output, 2);
  });

  it.skip('should not autoinstall if resolve failed on installed module', async function() {
    let error;
    try {
      await bundle(
        path.join(
          __dirname,
          '/integration/dont-autoinstall-resolve-fails/index.js'
        )
      );
    } catch (err) {
      error = err;
    }
    assert.equal(
      error.message,
      `Cannot resolve dependency 'vue/thisDoesNotExist'`
    );
    assert.equal(error.code, 'MODULE_NOT_FOUND');
  });

  it.skip('should not autoinstall if resolve failed on aliased module', async function() {
    let error;
    try {
      await bundle(
        path.join(
          __dirname,
          '/integration/dont-autoinstall-resolve-alias-fails/index.js'
        )
      );
    } catch (err) {
      error = err;
    }
    assert.equal(
      error.message,
      `Cannot resolve dependency 'aliasVue/thisDoesNotExist'`
    );
    assert.equal(error.code, 'MODULE_NOT_FOUND');
  });

  it('should ignore require if it is defined in the scope', async function() {
    let b = await bundle(
      path.join(__dirname, '/integration/require-scope/index.js')
    );

    await assertBundles(b, [
      {
        name: 'index.js',
        assets: ['index.js']
      }
    ]);

    let output = await run(b);

    assert.equal(typeof output.test, 'object');

    let failed = Object.keys(output.test).some(
      key => output.test[key] !== 'test passed'
    );

    assert.equal(failed, false);
  });

  it('should expose to CommonJS entry point', async function() {
    let b = await bundle(
      path.join(__dirname, '/integration/entry-point/index.js')
    );

    let module = {};
    await run(b, {module, exports: {}});
    assert.equal(module.exports(), 'Test!');
  });

  it('should expose to RequireJS entry point', async function() {
    let b = await bundle(
      path.join(__dirname, '/integration/entry-point/index.js')
    );
    let test;
    const mockDefine = function(f) {
      test = f();
    };
    mockDefine.amd = true;

    await run(b, {define: mockDefine, module: undefined});
    assert.equal(test(), 'Test!');
  });

  it.skip('should expose variable with --browser-global', async function() {
    let b = await bundle(
      path.join(__dirname, '/integration/entry-point/index.js'),
      {
        global: 'testing'
      }
    );

    const ctx = await run(b, {module: undefined}, {require: false});
    assert.equal(ctx.window.testing(), 'Test!');
  });

  it.skip('should set `define` to undefined so AMD checks in UMD modules do not pass', async function() {
    let b = await bundle(
      path.join(__dirname, '/integration/define-amd/index.js')
    );
    let test;
    const mockDefine = function(f) {
      test = f();
    };
    mockDefine.amd = true;

    await run(b, {define: mockDefine, module: undefined});
    assert.equal(test, 2);
  });

  it.skip('should not dedupe imports with different contents', async function() {
    let b = await bundle(
      path.join(__dirname, `/integration/js-different-contents/index.js`),
      {
        hmr: false // enable asset dedupe in JSPackager
      }
    );

    let module = await run(b);
    assert.equal(module.default, 'Hello World!');
  });

  it.skip('should not dedupe imports with same content but different absolute dependency paths', async function() {
    let b = await bundle(
      path.join(
        __dirname,
        `/integration/js-same-contents-different-dependencies/index.js`
      ),
      {
        hmr: false // enable asset dedupe in JSPackager
      }
    );

    let module = await run(b);
    assert.equal(module.default, 'Hello World!');
  });

  it.skip('should dedupe imports with same content and same dependency paths', async function() {
    let b = await bundle(
      path.join(
        __dirname,
        `/integration/js-same-contents-same-dependencies/index.js`
      ),
      {
        hmr: false // enable asset dedupe in JSPackager
      }
    );
    const {rootDir} = b.entryAsset.options;
    const writtenAssets = Array.from(b.offsets.keys()).map(asset => asset.name);
    assert.equal(writtenAssets.length, 2);
    assert(writtenAssets.includes(path.join(rootDir, 'index.js')));
    assert(
      writtenAssets.includes(path.join(rootDir, 'hello1.js')) ||
        writtenAssets.includes(path.join(rootDir, 'hello2.js'))
    );
    assert(
      !(
        writtenAssets.includes(path.join(rootDir, 'hello1.js')) &&
        writtenAssets.includes(path.join(rootDir, 'hello2.js'))
      )
    );

    let module = await run(b);
    assert.equal(module.default, 'Hello Hello!');
  });

  it.skip('should not dedupe assets that exist in more than one bundle', async function() {
    let b = await bundle(
      path.join(__dirname, `/integration/js-dedup-hoist/index.js`),
      {
        hmr: false // enable asset dedupe in JSPackager
      }
    );
    const {rootDir} = b.entryAsset.options;
    const writtenAssets = Array.from(b.offsets.keys()).map(asset => asset.name);
    assert(
      writtenAssets.includes(path.join(rootDir, 'hello1.js')) &&
        writtenAssets.includes(path.join(rootDir, 'hello2.js'))
    );

    let module = await run(b);
    assert.equal(await module.default(), 'Hello Hello! Hello');
  });

  it.skip('should support importing HTML from JS async', async function() {
    let b = await bundle(
      path.join(__dirname, '/integration/import-html-async/index.js'),
      {sourceMaps: false}
    );

    await assertBundles(b, {
      name: 'index.js',
      assets: [
        'index.js',
        'bundle-loader.js',
        'bundle-url.js',
        'html-loader.js'
      ],
      childBundles: [
        {
          type: 'html',
          assets: ['other.html'],
          childBundles: [
            {
              type: 'png',
              assets: ['100x100.png'],
              childBundles: []
            },
            {
              type: 'css',
              assets: ['index.css']
            }
          ]
        }
      ]
    });

    let output = await run(b);
    assert.equal(typeof output, 'string');
    assert(output.includes('<html>'));
    assert(output.includes('Other page'));
  });

  it.skip('should support importing HTML from JS async with --target=node', async function() {
    let b = await bundle(
      path.join(__dirname, '/integration/import-html-async/index.js'),
      {
        target: 'node',
        sourceMaps: false
      }
    );

    await assertBundles(b, {
      name: 'index.js',
      assets: [
        'index.js',
        'bundle-loader.js',
        'bundle-url.js',
        'html-loader.js'
      ],
      childBundles: [
        {
          type: 'html',
          assets: ['other.html'],
          childBundles: [
            {
              type: 'png',
              assets: ['100x100.png'],
              childBundles: []
            },
            {
              type: 'css',
              assets: ['index.css']
            }
          ]
        }
      ]
    });

    let output = await run(b);
    assert.equal(typeof output, 'string');
    assert(output.includes('<html>'));
    assert(output.includes('Other page'));
  });

  it.skip('should support importing HTML from JS sync', async function() {
    let b = await bundle(
      path.join(__dirname, '/integration/import-html-sync/index.js'),
      {
        sourceMaps: false
      }
    );

    await assertBundles(b, {
      name: 'index.js',
      assets: [
        'index.js',
        'bundle-loader.js',
        'bundle-url.js',
        'html-loader.js'
      ],
      childBundles: [
        {
          type: 'html',
          assets: ['other.html'],
          childBundles: [
            {
              type: 'png',
              assets: ['100x100.png'],
              childBundles: []
            },
            {
              type: 'css',
              assets: ['index.css']
            }
          ]
        }
      ]
    });

    let promise = deferred();
    await run(b, {output: promise.resolve}, {require: false});
    let output = await promise;
    assert.equal(typeof output, 'string');
    assert(output.includes('<html>'));
    assert(output.includes('Other page'));
  });

  it.skip('should stub require.cache', async function() {
    let b = await bundle(
      path.join(__dirname, '/integration/node_require_cache/main.js'),
      {
        target: 'node'
      }
    );

    await run(b);
  });
});<|MERGE_RESOLUTION|>--- conflicted
+++ resolved
@@ -1,24 +1,21 @@
 const assert = require('assert');
 const fs = require('@parcel/fs');
 const path = require('path');
-<<<<<<< HEAD
-const {bundle, bundler, run, assertBundles, deferred} = require('./utils');
-const {mkdirp} = require('@parcel/fs');
-=======
 const {
   bundle,
   bundler,
   run,
-  assertBundleTree,
-  deferred,
-  ncp
+  assertBundles,
+  removeDistDirectory
 } = require('@parcel/test-utils');
 const {mkdirp} = require('@parcel/fs');
-const {symlinkPrivilegeWarning} = require('@parcel/test-utils');
-const {symlinkSync} = require('fs');
->>>>>>> 636bb50b
+const {makeDeferredWithPromise} = require('@parcel/utils/src/Deferred');
 
 describe('javascript', function() {
+  afterEach(async () => {
+    await removeDistDirectory();
+  });
+
   it('should produce a basic JS bundle with CommonJS requires', async function() {
     let b = await bundle(
       path.join(__dirname, '/integration/commonjs/index.js')
@@ -44,114 +41,6 @@
     assert.equal(output.default(), 3);
   });
 
-<<<<<<< HEAD
-=======
-  it('should produce a basic JS bundle using Babel 6', async function() {
-    let b = await bundle(
-      __dirname + '/integration/babel-6-compatibility/index.js'
-    );
-
-    let output = await run(b);
-    assert.equal(typeof output, 'object');
-    assert.equal(typeof output.default, 'function');
-    assert.equal(output.default(), 3);
-  });
-
-  it('should not autoinstall if PARCEL_AUTOINSTALL is set to false', async function() {
-    const inputDir = path.join(
-      __dirname,
-      '/integration/dont-autoinstall-if-env-var-is-false/'
-    );
-    try {
-      let a = await bundle(path.resolve(inputDir, './index.js'));
-      await run(a);
-    } catch (e) {
-      let pkg = await fs.readFile(
-        path.resolve(inputDir, 'package.json'),
-        'utf8'
-      );
-      const pkgName = 'lodash';
-      pkg = JSON.parse(pkg);
-      assert(pkgName in pkg.dependencies === false);
-      assert(e.message.includes("Cannot resolve dependency 'lodash'"));
-    }
-
-    delete process.env.PARCEL_AUTOINSTALL;
-  });
-
-  it('should auto install babel-core v6', async function() {
-    let originalPkg = await fs.readFile(
-      __dirname + '/integration/babel-6-autoinstall/package.json'
-    );
-    let b = await bundle(
-      __dirname + '/integration/babel-6-autoinstall/index.js'
-    );
-
-    let output = await run(b);
-    assert.equal(typeof output, 'object');
-    assert.equal(typeof output.default, 'function');
-    assert.equal(output.default(), 3);
-
-    let pkg = await fs.readFile(
-      __dirname + '/integration/babel-6-autoinstall/package.json'
-    );
-    assert(JSON.parse(pkg).devDependencies['babel-core']);
-    await fs.writeFile(
-      __dirname + '/integration/babel-6-autoinstall/package.json',
-      originalPkg
-    );
-  });
-
-  it('should auto install @babel/core v7', async function() {
-    let originalPkg = await fs.readFile(
-      __dirname + '/integration/babel-7-autoinstall/package.json'
-    );
-    let b = await bundle(
-      __dirname + '/integration/babel-7-autoinstall/index.js'
-    );
-
-    let output = await run(b);
-    assert.equal(typeof output, 'object');
-    assert.equal(typeof output.default, 'function');
-    assert.equal(output.default(), 3);
-
-    let pkg = await fs.readFile(
-      __dirname + '/integration/babel-7-autoinstall/package.json'
-    );
-    assert(JSON.parse(pkg).devDependencies['@babel/core']);
-    await fs.writeFile(
-      __dirname + '/integration/babel-7-autoinstall/package.json',
-      originalPkg
-    );
-  });
-
-  it('should auto install babel plugins', async function() {
-    let originalPkg = await fs.readFile(
-      __dirname + '/integration/babel-plugin-autoinstall/package.json'
-    );
-    let b = await bundle(
-      __dirname + '/integration/babel-plugin-autoinstall/index.js'
-    );
-
-    let output = await run(b);
-    assert.equal(typeof output, 'object');
-    assert.equal(typeof output.default, 'function');
-    assert.equal(output.default(), 3);
-
-    let pkg = await fs.readFile(
-      __dirname + '/integration/babel-plugin-autoinstall/package.json'
-    );
-    assert(JSON.parse(pkg).devDependencies['@babel/core']);
-    assert(
-      JSON.parse(pkg).devDependencies['@babel/plugin-proposal-class-properties']
-    );
-    await fs.writeFile(
-      __dirname + '/integration/babel-plugin-autoinstall/package.json',
-      originalPkg
-    );
-  });
-
->>>>>>> 636bb50b
   it('should produce a basic JS bundle with object rest spread support', async function() {
     let b = await bundle(
       path.join(
@@ -764,7 +653,7 @@
     assert.deepEqual(output(), {
       dir: path.join(__dirname, '/integration/globals'),
       file: path.join(__dirname, '/integration/globals/index.js'),
-      buf: Buffer.from('browser').toString('base64'),
+      buf: new Buffer('browser').toString('base64'),
       global: true
     });
   });
@@ -815,50 +704,7 @@
     assert.equal(output, 'bartest');
   });
 
-<<<<<<< HEAD
   it.skip('should support adding implicit dependencies', async function() {
-=======
-  it('should replace process.browser on --target=browser', async function() {
-    let b = await bundle(
-      path.join(__dirname, '/integration/process/index.js'),
-      {
-        target: 'browser'
-      }
-    );
-
-    let output = await run(b);
-    assert.ok(output.toString().indexOf('process.browser') === -1);
-    assert.equal(output(), true);
-  });
-
-  it('should not replace process.browser on --target=node', async function() {
-    let b = await bundle(
-      path.join(__dirname, '/integration/process/index.js'),
-      {
-        target: 'node'
-      }
-    );
-
-    let output = await run(b);
-    assert.ok(output.toString().indexOf('process.browser') !== -1);
-    assert.equal(output(), false);
-  });
-
-  it('should not replace process.browser on --target=electron', async function() {
-    let b = await bundle(
-      path.join(__dirname, '/integration/process/index.js'),
-      {
-        target: 'electron'
-      }
-    );
-
-    let output = await run(b);
-    assert.ok(output.toString().indexOf('process.browser') !== -1);
-    assert.equal(output(), false);
-  });
-
-  it('should support adding implicit dependencies', async function() {
->>>>>>> 636bb50b
     let b = await bundle(path.join(__dirname, '/integration/json/index.js'), {
       delegate: {
         getImplicitDependencies(asset) {
@@ -1140,317 +986,6 @@
     assert(json.includes('{a:1,b:{c:2}}'));
   });
 
-<<<<<<< HEAD
-=======
-  it('should support compiling with babel using .babelrc config', async function() {
-    await bundle(path.join(__dirname, '/integration/babel/index.js'));
-
-    let file = await fs.readFile(
-      path.join(__dirname, '/dist/index.js'),
-      'utf8'
-    );
-    assert(!file.includes('function Foo'));
-    assert(!file.includes('function Bar'));
-  });
-
-  it('should compile with babel with default engines if no config', async function() {
-    await bundle(path.join(__dirname, '/integration/babel-default/index.js'));
-
-    let file = await fs.readFile(
-      path.join(__dirname, '/dist/index.js'),
-      'utf8'
-    );
-    assert(file.includes('function Foo'));
-    assert(file.includes('function Bar'));
-  });
-
-  it('should support compiling with babel using browserlist', async function() {
-    await bundle(
-      path.join(__dirname, '/integration/babel-browserslist/index.js')
-    );
-
-    let file = await fs.readFile(
-      path.join(__dirname, '/dist/index.js'),
-      'utf8'
-    );
-    assert(file.includes('function Foo'));
-    assert(file.includes('function Bar'));
-  });
-
-  it('should support splitting babel-polyfill using browserlist', async function() {
-    await bundle(path.join(__dirname, '/integration/babel-polyfill/index.js'));
-
-    let file = await fs.readFile(
-      path.join(__dirname, '/dist/index.js'),
-      'utf8'
-    );
-    assert(file.includes('async function'));
-    assert(!file.includes('regenerator'));
-  });
-
-  it('should support compiling with babel using browserslist for different environments', async function() {
-    async function testBrowserListMultipleEnv(projectBasePath) {
-      // Transpiled destructuring, like r = p.prop1, o = p.prop2, a = p.prop3;
-      const prodRegExp = /\S+ ?= ?\S+\.prop1,\s*?\S+ ?= ?\S+\.prop2,\s*?\S+ ?= ?\S+\.prop3;/;
-      // ES6 Destructuring, like in the source;
-      const devRegExp = /const ?{\s*prop1(:.+)?,\s*prop2(:.+)?,\s*prop3(:.+)?\s*} ?= ?.*/;
-      let file;
-      // Dev build test
-      await bundle(path.join(__dirname, projectBasePath, '/index.js'));
-      file = await fs.readFile(path.join(__dirname, '/dist/index.js'), 'utf8');
-      assert(devRegExp.test(file) === true);
-      assert(prodRegExp.test(file) === false);
-      // Prod build test
-      await bundle(path.join(__dirname, projectBasePath, '/index.js'), {
-        minify: false,
-        production: true
-      });
-      file = await fs.readFile(path.join(__dirname, '/dist/index.js'), 'utf8');
-      assert(prodRegExp.test(file) === true);
-      assert(devRegExp.test(file) === false);
-    }
-
-    await testBrowserListMultipleEnv(
-      '/integration/babel-browserslist-multiple-env'
-    );
-    await testBrowserListMultipleEnv(
-      '/integration/babel-browserslist-multiple-env-as-string'
-    );
-  });
-
-  it('should not compile node_modules by default', async function() {
-    await bundle(
-      path.join(__dirname, '/integration/babel-node-modules/index.js')
-    );
-
-    let file = await fs.readFile(
-      path.join(__dirname, '/dist/index.js'),
-      'utf8'
-    );
-    assert(/class \S+ \{\}/.test(file));
-    assert(file.includes('function Bar'));
-  });
-
-  it('should compile node_modules if legacy browserify options are found', async function() {
-    await bundle(
-      path.join(
-        __dirname,
-        '/integration/babel-node-modules-browserify/index.js'
-      )
-    );
-
-    let file = await fs.readFile(
-      path.join(__dirname, '/dist/index.js'),
-      'utf8'
-    );
-    assert(file.includes('function Foo'));
-    assert(file.includes('function Bar'));
-  });
-
-  it('should compile node_modules with browserslist to app target', async function() {
-    await bundle(
-      path.join(
-        __dirname,
-        '/integration/babel-node-modules-browserslist/index.js'
-      )
-    );
-
-    let file = await fs.readFile(
-      path.join(__dirname, '/dist/index.js'),
-      'utf8'
-    );
-    assert(file.includes('function Foo'));
-    assert(file.includes('function Bar'));
-  });
-
-  it('should compile node_modules when symlinked with a source field in package.json', async function() {
-    const inputDir = path.join(__dirname, '/input');
-    await mkdirp(path.join(inputDir, 'node_modules'));
-    await ncp(
-      path.join(path.join(__dirname, '/integration/babel-node-modules-source')),
-      inputDir
-    );
-
-    try {
-      // Create the symlink here to prevent cross platform and git issues
-      symlinkSync(
-        path.join(inputDir, 'packages/foo'),
-        path.join(inputDir, 'node_modules/foo'),
-        'dir'
-      );
-
-      await bundle(inputDir + '/index.js');
-
-      let file = await fs.readFile(
-        path.join(__dirname, '/dist/index.js'),
-        'utf8'
-      );
-      assert(file.includes('function Foo'));
-      assert(file.includes('function Bar'));
-    } catch (e) {
-      if (e.perm == 'EPERM') {
-        symlinkPrivilegeWarning();
-        this.skip();
-      }
-    }
-  });
-
-  it('should not compile node_modules with a source field in package.json when not symlinked', async function() {
-    await bundle(
-      path.join(
-        __dirname,
-        '/integration/babel-node-modules-source-unlinked/index.js'
-      )
-    );
-
-    let file = await fs.readFile(
-      path.join(__dirname, '/dist/index.js'),
-      'utf8'
-    );
-    assert(!file.includes('function Foo'));
-    assert(file.includes('function Bar'));
-  });
-
-  it('should support compiling JSX', async function() {
-    await bundle(path.join(__dirname, '/integration/jsx/index.jsx'));
-
-    let file = await fs.readFile(
-      path.join(__dirname, '/dist/index.js'),
-      'utf8'
-    );
-    assert(file.includes('React.createElement("div"'));
-  });
-
-  it('should support compiling JSX in JS files with React dependency', async function() {
-    await bundle(path.join(__dirname, '/integration/jsx-react/index.js'));
-
-    let file = await fs.readFile(
-      path.join(__dirname, '/dist/index.js'),
-      'utf8'
-    );
-    assert(file.includes('React.createElement("div"'));
-  });
-
-  it('should support compiling JSX in JS files with React dependency even if React is not specified as dependency', async function() {
-    let originalPkg = await fs.readFile(
-      __dirname + '/integration/jsx-react-no-dep/package.json'
-    );
-
-    await bundle(
-      path.join(__dirname, '/integration/jsx-react-no-dep/index.js')
-    );
-
-    let file = await fs.readFile(
-      path.join(__dirname, '/dist/index.js'),
-      'utf8'
-    );
-
-    assert(file.includes('React.createElement("div"'));
-
-    await fs.writeFile(
-      __dirname + '/integration/jsx-react-no-dep/package.json',
-      originalPkg
-    );
-  });
-
-  it('should support compiling JSX in JS files with Preact dependency', async function() {
-    await bundle(path.join(__dirname, '/integration/jsx-preact/index.js'));
-
-    let file = await fs.readFile(
-      path.join(__dirname, '/dist/index.js'),
-      'utf8'
-    );
-    assert(file.includes('h("div"'));
-  });
-
-  it('should support compiling JSX in JS files with Preact dependency even if Preact is not specified as dependency', async function() {
-    let originalPkg = await fs.readFile(
-      __dirname + '/integration/jsx-preact-no-dep/package.json'
-    );
-
-    await bundle(
-      path.join(__dirname, '/integration/jsx-preact-no-dep/index.js')
-    );
-
-    let file = await fs.readFile(
-      path.join(__dirname, '/dist/index.js'),
-      'utf8'
-    );
-
-    assert(file.includes('h("div"'));
-
-    await fs.writeFile(
-      __dirname + '/integration/jsx-preact-no-dep/package.json',
-      originalPkg
-    );
-  });
-
-  it('should support compiling JSX in JS files with Nerv dependency', async function() {
-    await bundle(path.join(__dirname, '/integration/jsx-nervjs/index.js'));
-
-    let file = await fs.readFile(
-      path.join(__dirname, '/dist/index.js'),
-      'utf8'
-    );
-    assert(file.includes('Nerv.createElement("div"'));
-  });
-
-  it('should support compiling JSX in JS files with Nerv dependency even if Nerv is not specified as dependency', async function() {
-    let originalPkg = await fs.readFile(
-      __dirname + '/integration/jsx-nervjs-no-dep/package.json'
-    );
-
-    await bundle(
-      path.join(__dirname, '/integration/jsx-nervjs-no-dep/index.js')
-    );
-
-    let file = await fs.readFile(
-      path.join(__dirname, '/dist/index.js'),
-      'utf8'
-    );
-
-    assert(file.includes('Nerv.createElement("div"'));
-
-    await fs.writeFile(
-      __dirname + '/integration/jsx-nervjs-no-dep/package.json',
-      originalPkg
-    );
-  });
-
-  it('should support compiling JSX in JS files with Hyperapp dependency', async function() {
-    await bundle(path.join(__dirname, '/integration/jsx-hyperapp/index.js'));
-
-    let file = await fs.readFile(
-      path.join(__dirname, '/dist/index.js'),
-      'utf8'
-    );
-
-    assert(file.includes('h("div"'));
-  });
-
-  it('should support compiling JSX in JS files with Hyperapp dependency even if Hyperapp is not specified as dependency', async function() {
-    let originalPkg = await fs.readFile(
-      __dirname + '/integration/jsx-hyperapp-no-dep/package.json'
-    );
-
-    await bundle(
-      path.join(__dirname, '/integration/jsx-hyperapp-no-dep/index.js')
-    );
-
-    let file = await fs.readFile(
-      path.join(__dirname, '/dist/index.js'),
-      'utf8'
-    );
-
-    assert(file.includes('h("div"'));
-
-    await fs.writeFile(
-      __dirname + '/integration/jsx-hyperapp-no-dep/package.json',
-      originalPkg
-    );
-  });
-
->>>>>>> 636bb50b
   it('should support optional dependencies in try...catch blocks', async function() {
     let b = await bundle(
       path.join(__dirname, '/integration/optional-dep/index.js')
@@ -1788,8 +1323,8 @@
       ]
     });
 
-    let promise = deferred();
-    await run(b, {output: promise.resolve}, {require: false});
+    let {deferred, promise} = makeDeferredWithPromise();
+    await run(b, {output: deferred.resolve}, {require: false});
     let output = await promise;
     assert.equal(typeof output, 'string');
     assert(output.includes('<html>'));
