--- conflicted
+++ resolved
@@ -171,14 +171,7 @@
 type Async<T> = T | Promise<T>;
 
 export type Transformer = {
-<<<<<<< HEAD
-  getConfig?: (
-    asset: TransformerInput,
-    opts: CLIOptions
-  ) => Async<ConfigOutput>,
-=======
   getConfig?: (asset: Asset, opts: CLIOptions) => Async<ConfigOutput>,
->>>>>>> 8dfb79b8
   canReuseAST?: (ast: AST, opts: CLIOptions) => boolean,
   parse?: (asset: Asset, config: ?Config, opts: CLIOptions) => Async<?AST>,
   transform(
